--- conflicted
+++ resolved
@@ -442,14 +442,9 @@
           subscription, topicName,
           PushConfig.newBuilder().build(), this.subscriptionAckDeadline);
       log.info(
-<<<<<<< HEAD
           "Automatically creating subscription {} for topic {} with ackDeadline {}"
               + " as requested",
           subscription, topicName, subscriptionAckDeadline);
-=======
-          "Automatically creating subscription {} for topic {} as requested.",
-          subscription, topic);
->>>>>>> 8b4ecaa7
     } catch (AlreadyExistsException ex) {
       Subscription subs = client.getSubscription(subscription);
       if (!subs.getTopic().equals(ProjectTopicName.of(project,topic).toString())) {
