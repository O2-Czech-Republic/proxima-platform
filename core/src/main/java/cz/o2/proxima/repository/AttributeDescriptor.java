--- conflicted
+++ resolved
@@ -15,14 +15,9 @@
  */
 package cz.o2.proxima.repository;
 
-<<<<<<< HEAD
-import cz.o2.proxima.scheme.ValueSerializerFactory;
-import cz.o2.proxima.storage.OnlineAttributeWriter;
-=======
 import cz.o2.proxima.transform.ProxyTransform;
 import cz.o2.proxima.annotations.Stable;
 import cz.o2.proxima.scheme.ValueSerializerFactory;
->>>>>>> 5dfa8c41
 import java.io.Serializable;
 import java.net.URI;
 import java.util.Objects;
@@ -62,14 +57,6 @@
     public <T> AttributeDescriptorImpl<T> build() {
       Objects.requireNonNull(name, "Please specify name");
       Objects.requireNonNull(entity, "Please specify entity");
-<<<<<<< HEAD
-      Objects.requireNonNull(schemeURI, "Please specify scheme URI");
-
-      ValueSerializerFactory<?> factory = repo.getValueSerializerFactory(schemeURI.getScheme());
-
-      return new AttributeDescriptorImpl<>(name, entity, schemeURI,
-          factory == null ? null : (ValueSerializer<T>) factory.getValueSerializer(schemeURI));
-=======
       Objects.requireNonNull(schemeUri, "Please specify scheme URI");
 
       ValueSerializerFactory factory = repo.getValueSerializerFactory(
@@ -82,7 +69,6 @@
               ? null
               : factory.getValueSerializer(schemeUri),
           replica);
->>>>>>> 5dfa8c41
     }
   }
 
