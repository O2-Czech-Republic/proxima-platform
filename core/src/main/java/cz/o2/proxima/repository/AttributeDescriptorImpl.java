/**
 * Copyright 2017-2018 O2 Czech Republic, a.s.
 *
 * Licensed under the Apache License, Version 2.0 (the "License");
 * you may not use this file except in compliance with the License.
 * You may obtain a copy of the License at
 *
 *    http://www.apache.org/licenses/LICENSE-2.0
 *
 * Unless required by applicable law or agreed to in writing, software
 * distributed under the License is distributed on an "AS IS" BASIS,
 * WITHOUT WARRANTIES OR CONDITIONS OF ANY KIND, either express or implied.
 * See the License for the specific language governing permissions and
 * limitations under the License.
 */

package cz.o2.proxima.repository;

import cz.o2.proxima.annotations.Internal;
import java.net.URI;
import cz.o2.proxima.scheme.ValueSerializer;

import javax.annotation.Nullable;

/**
 * Descriptor of attribute of entity.
 */
@Internal
public class AttributeDescriptorImpl<T>
    extends AttributeDescriptorBase<T> {

  AttributeDescriptorImpl(
      String name, String entity,
<<<<<<< HEAD
      URI schemeURI, @Nullable ValueSerializer<T> serializer) {
=======
      URI schemeUri, @Nullable ValueSerializer<T> serializer,
      boolean replica) {
>>>>>>> 5dfa8c41

    super(name, entity, schemeUri, serializer, replica);
  }


  @Override
  public String toString() {
    return "AttributeDescriptor(entity=" + entity + ", name=" + name + ")";
  }

}<|MERGE_RESOLUTION|>--- conflicted
+++ resolved
@@ -31,12 +31,8 @@
 
   AttributeDescriptorImpl(
       String name, String entity,
-<<<<<<< HEAD
-      URI schemeURI, @Nullable ValueSerializer<T> serializer) {
-=======
       URI schemeUri, @Nullable ValueSerializer<T> serializer,
       boolean replica) {
->>>>>>> 5dfa8c41
 
     super(name, entity, schemeUri, serializer, replica);
   }
